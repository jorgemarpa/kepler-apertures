--- conflicted
+++ resolved
@@ -37,10 +37,7 @@
         self.plot = plot
         self.save = save
         self.show = False
-<<<<<<< HEAD
-
-=======
->>>>>>> d02ac72a
+
         fnames = np.sort(glob.glob("../data/fits/%i/kplr*_ffi-cal.fits" % (quarter)))
         if len(fnames) == 0:
             print("Downloading FFI fits files")
@@ -145,11 +142,7 @@
 
         # self._create_sparse()
 
-<<<<<<< HEAD
         # # compute PSF edge model
-=======
-        # compute PSF edge model
->>>>>>> d02ac72a
         # print("Computing PSF edges...")
         # radius = self._find_psf_edge(
         #     self.r, self.dflux, self.gf, radius_limit=6.0, cut=200, dm_type="cubic"
@@ -159,10 +152,7 @@
         # print("Computing PSF model...")
         # self.psf_data = self._build_psf_model(
         #     self.r, self.phi, self.dflux, self.gf, radius * 2, self.dx, self.dy
-<<<<<<< HEAD
         #     rknots=4, phiknots=12
-=======
->>>>>>> d02ac72a
         # )
 
     def _do_query(self, ra_q, dec_q, rad, epoch):
@@ -288,7 +278,6 @@
             m |= (column == p[0]) & (row == p[1])
         return m
 
-<<<<<<< HEAD
     def _mask_bright_sources(self, flux, column, row, sources, mag_limit=10):
         """Finds and removes halos produced by bright stars (<10 mag)"""
         bright_mask = sources["phot_g_mean_mag"] <= mag_limit
@@ -302,8 +291,6 @@
 
         return mask
 
-=======
->>>>>>> d02ac72a
     def _create_sparse(self):
         # create dx, dy, gf, r, phi, vectors
         # gaia estimate flux values per pixel to be used as flux priors
@@ -652,7 +639,6 @@
         if ax is None:
             fig, ax = plt.subplots(1, figsize=(10, 10))
         ax.scatter(
-<<<<<<< HEAD
             self.col_2d.ravel()[self.non_sat_mask][~self.bright_mask],
             self.row_2d.ravel()[self.non_sat_mask][~self.bright_mask],
             c="r",
@@ -665,13 +651,6 @@
             c="y",
             marker=".",
             label="saturated",
-=======
-            self.col_2d.ravel()[~self.non_sat_mask],
-            self.row_2d.ravel()[~self.non_sat_mask],
-            c="r",
-            marker=".",
-            label="sat",
->>>>>>> d02ac72a
         )
         ax.legend(loc="best")
 
